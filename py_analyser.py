--- conflicted
+++ resolved
@@ -311,15 +311,12 @@
                 return self.while_statement(statement, implicit)
             case ast.Tuple():
                 return self.tuple_object(statement, implicit)
-<<<<<<< HEAD
             case ast.Break():
                 return self.break_statement(statement, implicit)
             case ast.Continue():
                 return self.continue_statement(statement, implicit)
-=======
             case ast.For():
                 return self.for_statement(statement, implicit)
->>>>>>> 7ab8e365
             case _:
                 logger.critical(f'Unknown statement type: {statement}')
                 raise TypeError(f'Unknown statement type: {statement}')
